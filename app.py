import streamlit as st
import pandas as pd
import datetime

# Import utility functions
from utils.weather import get_current_weather, get_monthly_weather
from utils.tourist import get_recommendations
<<<<<<< HEAD
from utils.air_quality import get_air_quality, describe_aqi, create_air_quality_charts
=======
from utils.city_api import search_cities
from utils.air_quality import get_air_quality
>>>>>>> c02f354b
from utils.crime import get_crime_news
from utils.chatbot import search_google
from config import CITY_COORDS

<<<<<<< HEAD
# Page configuration
st.set_page_config(page_title="City Pulse", layout="wide")

st.title("City Pulse 🌆")
city = st.selectbox("Select a City", list(CITY_COORDS.keys()))

if city:
    lat = CITY_COORDS[city]["lat"]
    lon = CITY_COORDS[city]["lon"]

    if "messages" not in st.session_state:
        st.session_state.messages = []

    if "search_history" not in st.session_state:
        st.session_state.search_history = []

    tabs = st.tabs([
        "🌦 Weather", 
        "🫁 Air Quality", 
        "🏖 Tourist Info", 
        "🚨 Crime News", 
        "📊 Trends", 
        "🤖 CityBot"
    ]) 

    # --- Weather Tab ---
    with tabs[0]:
        st.header(f"Current Weather in {city}")
        weather = get_current_weather(city, lat, lon)
        if "error" in weather:
            st.error(weather["error"])
        else:
            col1, col2, col3 = st.columns(3)
            col1.metric("Temperature (°C)", weather["temperature"])
            col2.metric("Feels Like (°C)", weather["feels_like"])
            col3.metric("Humidity (%)", weather["humidity"])
            st.write(f"**Description:** {weather['description'].capitalize()}")
            st.image(f"http://openweathermap.org/img/wn/{weather['icon']}@2x.png")

        monthly_weather = get_monthly_weather(city)
        if isinstance(monthly_weather, list) and monthly_weather:
            st.subheader("Monthly Weather Summary")
            df_monthly = pd.DataFrame(monthly_weather)
            df_monthly = df_monthly.rename(columns={
                "month": "Month",
                "avg_temp": "Avg Temp (°C)",
                "humidity": "Humidity (%)",
                "precip": "Precipitation (mm)"
            })
            st.dataframe(df_monthly)

    # --- Air Quality Tab ---
    with tabs[1]:
        st.header(f"Air Quality in {city}")

        with st.spinner("Fetching air quality data..."):
            air_quality = get_air_quality(city)

        if "error" in air_quality:
            st.error(air_quality["error"])
        else:
            st.markdown(f"### AQI Level: {air_quality['aqi']} - **{describe_aqi(air_quality['aqi'])}**")

            components = air_quality["components"]
            comp_df = pd.DataFrame(list(components.items()), columns=["Pollutant", "Value"])
            comp_df["Pollutant"] = comp_df["Pollutant"].str.upper()

            with st.expander("Pollutant Details Table (μg/m³)"):
                st.table(comp_df)

            # Visualizations
            create_air_quality_charts(comp_df)

    # --- Tourist Info Tab ---
    with tabs[2]:
        st.header(f"Tourist Recommendations in {city}")
        tourist_data = get_recommendations(city)
        places = tourist_data.get("places", [])
        if places and not places[0].get("error"):
            with st.expander("Top Tourist Places"):
                for place in places:
                    st.markdown(f"**{place.get('name', 'N/A')}**")
                    st.write(f"Address: {place.get('address', 'N/A')}")
                    if place.get('rating'):
                        st.write(f"Rating: {place.get('rating', 'N/A')}")
                    st.markdown("---")
        else:
            if places and places[0].get("error"):
                st.error(f"Error fetching tourist places: {places[0]['error']}")
            else:
                st.info("No tourist places data available or could not be fetched.")

    # --- Crime News Tab ---
    with tabs[3]:
        st.header(f"Recent Crime News in {city}")
        crime_news = get_crime_news(city)
        if crime_news and not crime_news[0].get("error"):
            with st.expander("Show Crime News Articles"):
                for news in crime_news:
                    st.markdown(f"**[{news['title']}]({news['url']})**")
                    st.write(news["description"])
                    st.write(f"*Published at: {news['publishedAt']}*")
                    st.markdown("---")
        else:
            if crime_news and crime_news[0].get("error"):
                st.error(crime_news[0]["error"])
            else:
                st.info("No crime news found.")

    # --- Trends Tab ---
    with tabs[4]:
        st.header("How Popular is Your City? 📈")
        trends = tourist_data.get("trends", [])
        if trends and not trends[0].get("error"):
            dates = [trend["date"] for trend in trends]
            interests = [trend["interest"] for trend in trends]
            df_trends = pd.DataFrame({"Date": pd.to_datetime(dates), "Interest": interests})
            df_trends = df_trends.set_index("Date")
            st.line_chart(df_trends)
        else:
            if trends and trends[0].get("error"):
                st.error(trends[0]["error"])
            else:
                st.info("No trends data available.")

    # --- CityBot Chat Tab ---
    with tabs[5]:
        st.header("🤖 Search CityBot")
        user_input = st.chat_input("Ask a question (e.g., top cafes, weekend events)")

        if user_input:
            st.session_state.search_history.append({"role": "user", "text": user_input})

            with st.spinner("Searching Google..."):
                answer = search_google(user_input)

            st.session_state.search_history.append({"role": "bot", "text": answer})

        for msg in st.session_state.search_history:
            if msg["role"] == "user":
                st.chat_message("user").markdown(msg["text"])
            else:
                st.chat_message("assistant").markdown(msg["text"])

=======
st.set_page_config(page_title="City Pulse", layout="wide")

st.title("City Pulse 🌆")
city_query = st.text_input("🔍 Type a city name:")

if city_query:
    matched_cities = search_cities(city_query)

    if matched_cities:
        city_labels = [c['label'] for c in matched_cities]
        selected_label = st.selectbox("Select a city from matches:", city_labels)
        selected_city = next(c for c in matched_cities if c['label'] == selected_label)
        city = selected_label
        lat, lon = selected_city["lat"], selected_city["lon"]

        st.success(f"📍 You selected: {selected_label} — Lat: {lat}, Lon: {lon}")

        if "messages" not in st.session_state:
            st.session_state.messages = []

        tabs = st.tabs(["Weather", "Air Quality", "Tourist Info", "Crime News", "Trends", "Find with City Pulse"])

        with tabs[0]:
            st.header(f"Current Weather in {city}")
            weather = get_current_weather(city, lat, lon)
            if "error" in weather:
                st.error(weather["error"])
            else:
                col1, col2, col3 = st.columns(3)
                col1.metric("Temperature (°C)", weather["temperature"])
                col2.metric("Feels Like (°C)", weather["feels_like"])
                col3.metric("Humidity (%)", weather["humidity"])
                st.write(f"**Description:** {weather['description'].capitalize()}")
                st.image(f"http://openweathermap.org/img/wn/{weather['icon']}@2x.png")

            monthly_weather = get_monthly_weather(city)
            if isinstance(monthly_weather, list) and monthly_weather:
                st.subheader("Monthly Weather Summary")
                df_monthly = pd.DataFrame(monthly_weather)
                df_monthly = df_monthly.rename(columns={
                    "month": "Month",
                    "avg_temp": "Avg Temp (°C)",
                    "humidity": "Humidity (%)",
                    "precip": "Precipitation (mm)"
                })
                st.dataframe(df_monthly)

        with tabs[1]:
            st.header(f"Air Quality in {city}")
            air_quality = get_air_quality(city)
            if "error" in air_quality:
                st.error(air_quality["error"])
            else:
                aqi_level = {1: "Good", 2: "Fair", 3: "Moderate", 4: "Poor", 5: "Very Poor"}
                st.markdown(f"### AQI Level: {air_quality['aqi']} - **{aqi_level.get(air_quality['aqi'], 'Unknown')}**")
                with st.expander("Pollutant Details (μg/m³)"):
                    comp_df = pd.DataFrame(list(air_quality["components"].items()), columns=["Pollutant", "Value"])
                    comp_df["Pollutant"] = comp_df["Pollutant"].str.upper()
                    st.table(comp_df)

        with tabs[2]:
            st.header(f"Tourist Recommendations in {city}")
            tourist_data = get_recommendations(city)
            places = tourist_data.get("places", [])
            if places and not places[0].get("error"):
                with st.expander("Top Tourist Places"):
                    for place in places:
                        st.markdown(f"**{place.get('name', 'N/A')}**")
                        st.write(f"Address: {place.get('address', 'N/A')}")
                        if place.get('rating'):
                            st.write(f"Rating: {place.get('rating', 'N/A')}")
                        st.markdown("---")
            else:
                if places and places[0].get("error"):
                    st.error(f"Error fetching tourist places: {places[0]['error']}")
                else:
                    st.info("No tourist places data available or could not be fetched.")

        with tabs[3]:
            st.header(f"Recent Crime News in {city}")
            crime_news = get_crime_news(city)
            if crime_news and not crime_news[0].get("error"):
                with st.expander("Show Crime News Articles"):
                    for news in crime_news:
                        st.markdown(f"**[{news['title']}]({news['url']})**")
                        st.write(news["description"])
                        st.write(f"*Published at: {news['publishedAt']}*")
                        st.markdown("---")
            else:
                if crime_news and crime_news[0].get("error"):
                    st.error(crime_news[0]["error"])
                else:
                    st.info("No crime news found.")

        with tabs[4]:
            st.header("How Popular is Your City? 📈")
            trends = tourist_data.get("trends", [])
            if trends and not trends[0].get("error"):
                dates = [trend["date"] for trend in trends]
                interests = [trend["interest"] for trend in trends]
                df_trends = pd.DataFrame({"Date": pd.to_datetime(dates), "Interest": interests})
                df_trends = df_trends.set_index("Date")
                st.line_chart(df_trends)
            else:
                if trends and trends[0].get("error"):
                    st.error(trends[0]["error"])
                else:
                    st.info("No trends data available.")

        with tabs[5]:
            st.header("🤖 Search CityBot")

            if "search_history" not in st.session_state:
                st.session_state.search_history = []

            user_input = st.chat_input("Ask a question (e.g., top cafes, weekend events)")

            if user_input:
                st.session_state.search_history.append({"role": "user", "text": user_input})
                with st.spinner("Searching Google..."):
                    answer = search_google(user_input)
                st.session_state.search_history.append({"role": "bot", "text": answer})

            for msg in st.session_state.search_history:
                if msg["role"] == "user":
                    st.chat_message("user").markdown(msg["text"])
                else:
                    st.chat_message("assistant").markdown(msg["text"])

    else:
        st.warning("No matching cities found.")

>>>>>>> c02f354b
<|MERGE_RESOLUTION|>--- conflicted
+++ resolved
@@ -1,296 +1,290 @@
-import streamlit as st
-import pandas as pd
-import datetime
-
-# Import utility functions
-from utils.weather import get_current_weather, get_monthly_weather
-from utils.tourist import get_recommendations
-<<<<<<< HEAD
-from utils.air_quality import get_air_quality, describe_aqi, create_air_quality_charts
-=======
-from utils.city_api import search_cities
-from utils.air_quality import get_air_quality
->>>>>>> c02f354b
-from utils.crime import get_crime_news
-from utils.chatbot import search_google
-from config import CITY_COORDS
-
-<<<<<<< HEAD
-# Page configuration
-st.set_page_config(page_title="City Pulse", layout="wide")
-
-st.title("City Pulse 🌆")
-city = st.selectbox("Select a City", list(CITY_COORDS.keys()))
-
-if city:
-    lat = CITY_COORDS[city]["lat"]
-    lon = CITY_COORDS[city]["lon"]
-
-    if "messages" not in st.session_state:
-        st.session_state.messages = []
-
-    if "search_history" not in st.session_state:
-        st.session_state.search_history = []
-
-    tabs = st.tabs([
-        "🌦 Weather", 
-        "🫁 Air Quality", 
-        "🏖 Tourist Info", 
-        "🚨 Crime News", 
-        "📊 Trends", 
-        "🤖 CityBot"
-    ]) 
-
-    # --- Weather Tab ---
-    with tabs[0]:
-        st.header(f"Current Weather in {city}")
-        weather = get_current_weather(city, lat, lon)
-        if "error" in weather:
-            st.error(weather["error"])
-        else:
-            col1, col2, col3 = st.columns(3)
-            col1.metric("Temperature (°C)", weather["temperature"])
-            col2.metric("Feels Like (°C)", weather["feels_like"])
-            col3.metric("Humidity (%)", weather["humidity"])
-            st.write(f"**Description:** {weather['description'].capitalize()}")
-            st.image(f"http://openweathermap.org/img/wn/{weather['icon']}@2x.png")
-
-        monthly_weather = get_monthly_weather(city)
-        if isinstance(monthly_weather, list) and monthly_weather:
-            st.subheader("Monthly Weather Summary")
-            df_monthly = pd.DataFrame(monthly_weather)
-            df_monthly = df_monthly.rename(columns={
-                "month": "Month",
-                "avg_temp": "Avg Temp (°C)",
-                "humidity": "Humidity (%)",
-                "precip": "Precipitation (mm)"
-            })
-            st.dataframe(df_monthly)
-
-    # --- Air Quality Tab ---
-    with tabs[1]:
-        st.header(f"Air Quality in {city}")
-
-        with st.spinner("Fetching air quality data..."):
-            air_quality = get_air_quality(city)
-
-        if "error" in air_quality:
-            st.error(air_quality["error"])
-        else:
-            st.markdown(f"### AQI Level: {air_quality['aqi']} - **{describe_aqi(air_quality['aqi'])}**")
-
-            components = air_quality["components"]
-            comp_df = pd.DataFrame(list(components.items()), columns=["Pollutant", "Value"])
-            comp_df["Pollutant"] = comp_df["Pollutant"].str.upper()
-
-            with st.expander("Pollutant Details Table (μg/m³)"):
-                st.table(comp_df)
-
-            # Visualizations
-            create_air_quality_charts(comp_df)
-
-    # --- Tourist Info Tab ---
-    with tabs[2]:
-        st.header(f"Tourist Recommendations in {city}")
-        tourist_data = get_recommendations(city)
-        places = tourist_data.get("places", [])
-        if places and not places[0].get("error"):
-            with st.expander("Top Tourist Places"):
-                for place in places:
-                    st.markdown(f"**{place.get('name', 'N/A')}**")
-                    st.write(f"Address: {place.get('address', 'N/A')}")
-                    if place.get('rating'):
-                        st.write(f"Rating: {place.get('rating', 'N/A')}")
-                    st.markdown("---")
-        else:
-            if places and places[0].get("error"):
-                st.error(f"Error fetching tourist places: {places[0]['error']}")
-            else:
-                st.info("No tourist places data available or could not be fetched.")
-
-    # --- Crime News Tab ---
-    with tabs[3]:
-        st.header(f"Recent Crime News in {city}")
-        crime_news = get_crime_news(city)
-        if crime_news and not crime_news[0].get("error"):
-            with st.expander("Show Crime News Articles"):
-                for news in crime_news:
-                    st.markdown(f"**[{news['title']}]({news['url']})**")
-                    st.write(news["description"])
-                    st.write(f"*Published at: {news['publishedAt']}*")
-                    st.markdown("---")
-        else:
-            if crime_news and crime_news[0].get("error"):
-                st.error(crime_news[0]["error"])
-            else:
-                st.info("No crime news found.")
-
-    # --- Trends Tab ---
-    with tabs[4]:
-        st.header("How Popular is Your City? 📈")
-        trends = tourist_data.get("trends", [])
-        if trends and not trends[0].get("error"):
-            dates = [trend["date"] for trend in trends]
-            interests = [trend["interest"] for trend in trends]
-            df_trends = pd.DataFrame({"Date": pd.to_datetime(dates), "Interest": interests})
-            df_trends = df_trends.set_index("Date")
-            st.line_chart(df_trends)
-        else:
-            if trends and trends[0].get("error"):
-                st.error(trends[0]["error"])
-            else:
-                st.info("No trends data available.")
-
-    # --- CityBot Chat Tab ---
-    with tabs[5]:
-        st.header("🤖 Search CityBot")
-        user_input = st.chat_input("Ask a question (e.g., top cafes, weekend events)")
-
-        if user_input:
-            st.session_state.search_history.append({"role": "user", "text": user_input})
-
-            with st.spinner("Searching Google..."):
-                answer = search_google(user_input)
-
-            st.session_state.search_history.append({"role": "bot", "text": answer})
-
-        for msg in st.session_state.search_history:
-            if msg["role"] == "user":
-                st.chat_message("user").markdown(msg["text"])
-            else:
-                st.chat_message("assistant").markdown(msg["text"])
-
-=======
-st.set_page_config(page_title="City Pulse", layout="wide")
-
-st.title("City Pulse 🌆")
-city_query = st.text_input("🔍 Type a city name:")
-
-if city_query:
-    matched_cities = search_cities(city_query)
-
-    if matched_cities:
-        city_labels = [c['label'] for c in matched_cities]
-        selected_label = st.selectbox("Select a city from matches:", city_labels)
-        selected_city = next(c for c in matched_cities if c['label'] == selected_label)
-        city = selected_label
-        lat, lon = selected_city["lat"], selected_city["lon"]
-
-        st.success(f"📍 You selected: {selected_label} — Lat: {lat}, Lon: {lon}")
-
-        if "messages" not in st.session_state:
-            st.session_state.messages = []
-
-        tabs = st.tabs(["Weather", "Air Quality", "Tourist Info", "Crime News", "Trends", "Find with City Pulse"])
-
-        with tabs[0]:
-            st.header(f"Current Weather in {city}")
-            weather = get_current_weather(city, lat, lon)
-            if "error" in weather:
-                st.error(weather["error"])
-            else:
-                col1, col2, col3 = st.columns(3)
-                col1.metric("Temperature (°C)", weather["temperature"])
-                col2.metric("Feels Like (°C)", weather["feels_like"])
-                col3.metric("Humidity (%)", weather["humidity"])
-                st.write(f"**Description:** {weather['description'].capitalize()}")
-                st.image(f"http://openweathermap.org/img/wn/{weather['icon']}@2x.png")
-
-            monthly_weather = get_monthly_weather(city)
-            if isinstance(monthly_weather, list) and monthly_weather:
-                st.subheader("Monthly Weather Summary")
-                df_monthly = pd.DataFrame(monthly_weather)
-                df_monthly = df_monthly.rename(columns={
-                    "month": "Month",
-                    "avg_temp": "Avg Temp (°C)",
-                    "humidity": "Humidity (%)",
-                    "precip": "Precipitation (mm)"
-                })
-                st.dataframe(df_monthly)
-
-        with tabs[1]:
-            st.header(f"Air Quality in {city}")
-            air_quality = get_air_quality(city)
-            if "error" in air_quality:
-                st.error(air_quality["error"])
-            else:
-                aqi_level = {1: "Good", 2: "Fair", 3: "Moderate", 4: "Poor", 5: "Very Poor"}
-                st.markdown(f"### AQI Level: {air_quality['aqi']} - **{aqi_level.get(air_quality['aqi'], 'Unknown')}**")
-                with st.expander("Pollutant Details (μg/m³)"):
-                    comp_df = pd.DataFrame(list(air_quality["components"].items()), columns=["Pollutant", "Value"])
-                    comp_df["Pollutant"] = comp_df["Pollutant"].str.upper()
-                    st.table(comp_df)
-
-        with tabs[2]:
-            st.header(f"Tourist Recommendations in {city}")
-            tourist_data = get_recommendations(city)
-            places = tourist_data.get("places", [])
-            if places and not places[0].get("error"):
-                with st.expander("Top Tourist Places"):
-                    for place in places:
-                        st.markdown(f"**{place.get('name', 'N/A')}**")
-                        st.write(f"Address: {place.get('address', 'N/A')}")
-                        if place.get('rating'):
-                            st.write(f"Rating: {place.get('rating', 'N/A')}")
-                        st.markdown("---")
-            else:
-                if places and places[0].get("error"):
-                    st.error(f"Error fetching tourist places: {places[0]['error']}")
-                else:
-                    st.info("No tourist places data available or could not be fetched.")
-
-        with tabs[3]:
-            st.header(f"Recent Crime News in {city}")
-            crime_news = get_crime_news(city)
-            if crime_news and not crime_news[0].get("error"):
-                with st.expander("Show Crime News Articles"):
-                    for news in crime_news:
-                        st.markdown(f"**[{news['title']}]({news['url']})**")
-                        st.write(news["description"])
-                        st.write(f"*Published at: {news['publishedAt']}*")
-                        st.markdown("---")
-            else:
-                if crime_news and crime_news[0].get("error"):
-                    st.error(crime_news[0]["error"])
-                else:
-                    st.info("No crime news found.")
-
-        with tabs[4]:
-            st.header("How Popular is Your City? 📈")
-            trends = tourist_data.get("trends", [])
-            if trends and not trends[0].get("error"):
-                dates = [trend["date"] for trend in trends]
-                interests = [trend["interest"] for trend in trends]
-                df_trends = pd.DataFrame({"Date": pd.to_datetime(dates), "Interest": interests})
-                df_trends = df_trends.set_index("Date")
-                st.line_chart(df_trends)
-            else:
-                if trends and trends[0].get("error"):
-                    st.error(trends[0]["error"])
-                else:
-                    st.info("No trends data available.")
-
-        with tabs[5]:
-            st.header("🤖 Search CityBot")
-
-            if "search_history" not in st.session_state:
-                st.session_state.search_history = []
-
-            user_input = st.chat_input("Ask a question (e.g., top cafes, weekend events)")
-
-            if user_input:
-                st.session_state.search_history.append({"role": "user", "text": user_input})
-                with st.spinner("Searching Google..."):
-                    answer = search_google(user_input)
-                st.session_state.search_history.append({"role": "bot", "text": answer})
-
-            for msg in st.session_state.search_history:
-                if msg["role"] == "user":
-                    st.chat_message("user").markdown(msg["text"])
-                else:
-                    st.chat_message("assistant").markdown(msg["text"])
-
-    else:
-        st.warning("No matching cities found.")
-
->>>>>>> c02f354b
+import streamlit as st
+import pandas as pd
+import datetime
+
+# Import utility functions
+from utils.weather import get_current_weather, get_monthly_weather
+from utils.tourist import get_recommendations
+ issue-36-graph
+from utils.air_quality import get_air_quality, describe_aqi, create_air_quality_charts
+from utils.city_api import search_cities
+from utils.air_quality import get_air_quality 
+from utils.crime import get_crime_news
+from utils.chatbot import search_google
+from config import CITY_COORDS
+
+# Page configuration
+st.set_page_config(page_title="City Pulse", layout="wide")
+
+st.title("City Pulse 🌆")
+city = st.selectbox("Select a City", list(CITY_COORDS.keys()))
+
+if city:
+    lat = CITY_COORDS[city]["lat"]
+    lon = CITY_COORDS[city]["lon"]
+
+    if "messages" not in st.session_state:
+        st.session_state.messages = []
+
+    if "search_history" not in st.session_state:
+        st.session_state.search_history = []
+
+    tabs = st.tabs([
+        "🌦 Weather", 
+        "🫁 Air Quality", 
+        "🏖 Tourist Info", 
+        "🚨 Crime News", 
+        "📊 Trends", 
+        "🤖 CityBot"
+    ]) 
+
+    # --- Weather Tab ---
+    with tabs[0]:
+        st.header(f"Current Weather in {city}")
+        weather = get_current_weather(city, lat, lon)
+        if "error" in weather:
+            st.error(weather["error"])
+        else:
+            col1, col2, col3 = st.columns(3)
+            col1.metric("Temperature (°C)", weather["temperature"])
+            col2.metric("Feels Like (°C)", weather["feels_like"])
+            col3.metric("Humidity (%)", weather["humidity"])
+            st.write(f"**Description:** {weather['description'].capitalize()}")
+            st.image(f"http://openweathermap.org/img/wn/{weather['icon']}@2x.png")
+
+        monthly_weather = get_monthly_weather(city)
+        if isinstance(monthly_weather, list) and monthly_weather:
+            st.subheader("Monthly Weather Summary")
+            df_monthly = pd.DataFrame(monthly_weather)
+            df_monthly = df_monthly.rename(columns={
+                "month": "Month",
+                "avg_temp": "Avg Temp (°C)",
+                "humidity": "Humidity (%)",
+                "precip": "Precipitation (mm)"
+            })
+            st.dataframe(df_monthly)
+
+    # --- Air Quality Tab ---
+    with tabs[1]:
+        st.header(f"Air Quality in {city}")
+
+        with st.spinner("Fetching air quality data..."):
+            air_quality = get_air_quality(city)
+
+        if "error" in air_quality:
+            st.error(air_quality["error"])
+        else:
+            st.markdown(f"### AQI Level: {air_quality['aqi']} - **{describe_aqi(air_quality['aqi'])}**")
+
+            components = air_quality["components"]
+            comp_df = pd.DataFrame(list(components.items()), columns=["Pollutant", "Value"])
+            comp_df["Pollutant"] = comp_df["Pollutant"].str.upper()
+
+            with st.expander("Pollutant Details Table (μg/m³)"):
+                st.table(comp_df)
+
+            # Visualizations
+            create_air_quality_charts(comp_df)
+
+    # --- Tourist Info Tab ---
+    with tabs[2]:
+        st.header(f"Tourist Recommendations in {city}")
+        tourist_data = get_recommendations(city)
+        places = tourist_data.get("places", [])
+        if places and not places[0].get("error"):
+            with st.expander("Top Tourist Places"):
+                for place in places:
+                    st.markdown(f"**{place.get('name', 'N/A')}**")
+                    st.write(f"Address: {place.get('address', 'N/A')}")
+                    if place.get('rating'):
+                        st.write(f"Rating: {place.get('rating', 'N/A')}")
+                    st.markdown("---")
+        else:
+            if places and places[0].get("error"):
+                st.error(f"Error fetching tourist places: {places[0]['error']}")
+            else:
+                st.info("No tourist places data available or could not be fetched.")
+
+    # --- Crime News Tab ---
+    with tabs[3]:
+        st.header(f"Recent Crime News in {city}")
+        crime_news = get_crime_news(city)
+        if crime_news and not crime_news[0].get("error"):
+            with st.expander("Show Crime News Articles"):
+                for news in crime_news:
+                    st.markdown(f"**[{news['title']}]({news['url']})**")
+                    st.write(news["description"])
+                    st.write(f"*Published at: {news['publishedAt']}*")
+                    st.markdown("---")
+        else:
+            if crime_news and crime_news[0].get("error"):
+                st.error(crime_news[0]["error"])
+            else:
+                st.info("No crime news found.")
+
+    # --- Trends Tab ---
+    with tabs[4]:
+        st.header("How Popular is Your City? 📈")
+        trends = tourist_data.get("trends", [])
+        if trends and not trends[0].get("error"):
+            dates = [trend["date"] for trend in trends]
+            interests = [trend["interest"] for trend in trends]
+            df_trends = pd.DataFrame({"Date": pd.to_datetime(dates), "Interest": interests})
+            df_trends = df_trends.set_index("Date")
+            st.line_chart(df_trends)
+        else:
+            if trends and trends[0].get("error"):
+                st.error(trends[0]["error"])
+            else:
+                st.info("No trends data available.")
+
+    # --- CityBot Chat Tab ---
+    with tabs[5]:
+        st.header("🤖 Search CityBot")
+        user_input = st.chat_input("Ask a question (e.g., top cafes, weekend events)")
+
+        if user_input:
+            st.session_state.search_history.append({"role": "user", "text": user_input})
+
+            with st.spinner("Searching Google..."):
+                answer = search_google(user_input)
+
+            st.session_state.search_history.append({"role": "bot", "text": answer})
+
+        for msg in st.session_state.search_history:
+            if msg["role"] == "user":
+                st.chat_message("user").markdown(msg["text"])
+            else:
+                st.chat_message("assistant").markdown(msg["text"])
+
+st.set_page_config(page_title="City Pulse", layout="wide")
+
+st.title("City Pulse 🌆")
+city_query = st.text_input("🔍 Type a city name:")
+
+if city_query:
+    matched_cities = search_cities(city_query)
+
+    if matched_cities:
+        city_labels = [c['label'] for c in matched_cities]
+        selected_label = st.selectbox("Select a city from matches:", city_labels)
+        selected_city = next(c for c in matched_cities if c['label'] == selected_label)
+        city = selected_label
+        lat, lon = selected_city["lat"], selected_city["lon"]
+
+        st.success(f"📍 You selected: {selected_label} — Lat: {lat}, Lon: {lon}")
+
+        if "messages" not in st.session_state:
+            st.session_state.messages = []
+
+        tabs = st.tabs(["Weather", "Air Quality", "Tourist Info", "Crime News", "Trends", "Find with City Pulse"])
+
+        with tabs[0]:
+            st.header(f"Current Weather in {city}")
+            weather = get_current_weather(city, lat, lon)
+            if "error" in weather:
+                st.error(weather["error"])
+            else:
+                col1, col2, col3 = st.columns(3)
+                col1.metric("Temperature (°C)", weather["temperature"])
+                col2.metric("Feels Like (°C)", weather["feels_like"])
+                col3.metric("Humidity (%)", weather["humidity"])
+                st.write(f"**Description:** {weather['description'].capitalize()}")
+                st.image(f"http://openweathermap.org/img/wn/{weather['icon']}@2x.png")
+
+            monthly_weather = get_monthly_weather(city)
+            if isinstance(monthly_weather, list) and monthly_weather:
+                st.subheader("Monthly Weather Summary")
+                df_monthly = pd.DataFrame(monthly_weather)
+                df_monthly = df_monthly.rename(columns={
+                    "month": "Month",
+                    "avg_temp": "Avg Temp (°C)",
+                    "humidity": "Humidity (%)",
+                    "precip": "Precipitation (mm)"
+                })
+                st.dataframe(df_monthly)
+
+        with tabs[1]:
+            st.header(f"Air Quality in {city}")
+            air_quality = get_air_quality(city)
+            if "error" in air_quality:
+                st.error(air_quality["error"])
+            else:
+                aqi_level = {1: "Good", 2: "Fair", 3: "Moderate", 4: "Poor", 5: "Very Poor"}
+                st.markdown(f"### AQI Level: {air_quality['aqi']} - **{aqi_level.get(air_quality['aqi'], 'Unknown')}**")
+                with st.expander("Pollutant Details (μg/m³)"):
+                    comp_df = pd.DataFrame(list(air_quality["components"].items()), columns=["Pollutant", "Value"])
+                    comp_df["Pollutant"] = comp_df["Pollutant"].str.upper()
+                    st.table(comp_df)
+
+        with tabs[2]:
+            st.header(f"Tourist Recommendations in {city}")
+            tourist_data = get_recommendations(city)
+            places = tourist_data.get("places", [])
+            if places and not places[0].get("error"):
+                with st.expander("Top Tourist Places"):
+                    for place in places:
+                        st.markdown(f"**{place.get('name', 'N/A')}**")
+                        st.write(f"Address: {place.get('address', 'N/A')}")
+                        if place.get('rating'):
+                            st.write(f"Rating: {place.get('rating', 'N/A')}")
+                        st.markdown("---")
+            else:
+                if places and places[0].get("error"):
+                    st.error(f"Error fetching tourist places: {places[0]['error']}")
+                else:
+                    st.info("No tourist places data available or could not be fetched.")
+
+        with tabs[3]:
+            st.header(f"Recent Crime News in {city}")
+            crime_news = get_crime_news(city)
+            if crime_news and not crime_news[0].get("error"):
+                with st.expander("Show Crime News Articles"):
+                    for news in crime_news:
+                        st.markdown(f"**[{news['title']}]({news['url']})**")
+                        st.write(news["description"])
+                        st.write(f"*Published at: {news['publishedAt']}*")
+                        st.markdown("---")
+            else:
+                if crime_news and crime_news[0].get("error"):
+                    st.error(crime_news[0]["error"])
+                else:
+                    st.info("No crime news found.")
+
+        with tabs[4]:
+            st.header("How Popular is Your City? 📈")
+            trends = tourist_data.get("trends", [])
+            if trends and not trends[0].get("error"):
+                dates = [trend["date"] for trend in trends]
+                interests = [trend["interest"] for trend in trends]
+                df_trends = pd.DataFrame({"Date": pd.to_datetime(dates), "Interest": interests})
+                df_trends = df_trends.set_index("Date")
+                st.line_chart(df_trends)
+            else:
+                if trends and trends[0].get("error"):
+                    st.error(trends[0]["error"])
+                else:
+                    st.info("No trends data available.")
+
+        with tabs[5]:
+            st.header("🤖 Search CityBot")
+
+            if "search_history" not in st.session_state:
+                st.session_state.search_history = []
+
+            user_input = st.chat_input("Ask a question (e.g., top cafes, weekend events)")
+
+            if user_input:
+                st.session_state.search_history.append({"role": "user", "text": user_input})
+                with st.spinner("Searching Google..."):
+                    answer = search_google(user_input)
+                st.session_state.search_history.append({"role": "bot", "text": answer})
+
+            for msg in st.session_state.search_history:
+                if msg["role"] == "user":
+                    st.chat_message("user").markdown(msg["text"])
+                else:
+                    st.chat_message("assistant").markdown(msg["text"])
+
+    else:
+        st.warning("No matching cities found.")